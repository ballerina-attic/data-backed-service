--- conflicted
+++ resolved
@@ -68,19 +68,11 @@
 
 // Create SQL client for MySQL database
 mysql:Client employeeDB = new({
-<<<<<<< HEAD
-        host: config:getAsString("DATABASE_HOST", default = "localhost"),
-        port: config:getAsInt("DATABASE_PORT", default = 3306),
-        name: config:getAsString("DATABASE_NAME", default = "EMPLOYEE_RECORDS"),
-        username: config:getAsString("DATABASE_USERNAME", default = "root"),
-        password: config:getAsString("DATABASE_PASSWORD", default = "root"),
-=======
         host: config:getAsString("DATABASE_HOST", defaultValue = "localhost"),
         port: config:getAsInt("DATABASE_PORT", defaultValue = 3306),
         name: config:getAsString("DATABASE_NAME", defaultValue = "EMPLOYEE_RECORDS"),
         username: config:getAsString("DATABASE_USERNAME", defaultValue = "root"),
         password: config:getAsString("DATABASE_PASSWORD", defaultValue = "root"),
->>>>>>> 6575460b
         dbOptions: { useSSL: false }
     });
 
@@ -302,4 +294,4 @@
         log:printError("Error occurred during delete operation", err = ret);
     }
     return updateStatus;
-}
+}