[![Build Status](https://travis-ci.org/rosensilva/data-backed-service.svg?branch=master)](https://travis-ci.org/rosensilva/data-backed-service)

# Database Interaction

Data inside a database can be exposed to the outside world by using a database backed RESTful web service. RESTful API calls enable you to add, view, update, and remove data stored in a database from the outside world.

> This guide walks you through building a database-backed RESTful web service with Ballerina.

The following are the sections available in this guide.

- [What you'll build](#what-youll-build)
- [Prerequisites](#prerequisites)
- [Developing the RESTFul service with circuit breaker](#developing-the-sql-data-backed-web-service)
- [Testing](#testing)
- [Deployment](#deployment)

## What you'll build

You'll build an employee data management REST service that performs CRUD Operations (Create, Read, Update, Delete) on the MySQL database.  Also, this guide walks you through the process of accessing relational data via the Ballerina language. The service will have following functionalities.

* Add new employees to the database via HTTP POST method
* Retrieve an existing employee details from the database via HTTP GET method
* Update an existing employee in the database via HTTP PUT method
* Delete an existing employee from the database via HTTP DELETE method

Basically, this service will deal with a MySQL database and expose the data operations as a web service. Refer to the following scenario diagram to understand the complete end-to-end scenario.


![alt text](/images/data-backed-service.png)


## Prerequisites
 
* JDK 1.8 or later
* [Ballerina Distribution](https://github.com/ballerina-lang/ballerina/blob/master/docs/quick-tour.md)
* MySQL version 5.6 or better
* Official JDBC driver for MySQL ( Download https://dev.mysql.com/downloads/connector/j/)
  * Copy the downloaded JDBC driver to the <BALLERINA_HOME>/bre/lib folder 
* A Text Editor or an IDE

**Optional requirements**
- [Docker](https://docs.docker.com/engine/installation/)
- Ballerina IDE plugins ([IntelliJ IDEA](https://plugins.jetbrains.com/plugin/9520-ballerina), [VSCode](https://marketplace.visualstudio.com/items?itemName=WSO2.Ballerina), [Atom](https://atom.io/packages/language-ballerina))

## Developing the SQL data backed web service
### Before you begin
#### Create the database
Navigate to the command line and open the MySQL client by entering the following command.**

```bash
$ mysql -u root -p
```
#### Create the tables

Then create a table named as `EMPLOYEES` by entering the following command in MySQL.
```mysql
mysql> CREATE TABLE IF NOT EXISTS EMPLOYEES (EmployeeID INT, Name VARCHAR
                       (50), Age INT, SSN INT, PRIMARY KEY (EmployeeID))
```

#### Understand the package structure
Ballerina is a complete programming language that can have any custom project structure that you wish. Although the language allows you to have any package structure, use the following package structure for this project to follow this guide.

```
├── ballerina.conf
└── data_backed_service
    ├── employee_db_service.bal
    └── test
        └── employee_db_service_test.bal
```
#### Add database configurations to the `ballerina.conf` file
You can use `ballerina.conf` file to provide external configurations to Ballerina programs. Since this guide has MySQL database integration, you need to provide the database connection properties to the Ballerina program via the `ballerina.conf` file.
This configuration file will have the following fields.
```
DATABASE_HOST = localhost
DATABASE_PORT = 3306
DATABASE_USERNAME = username
DATABASE_PASSWORD = password
DATABASE_NAME = EMPLOYEE_RECORDS
```
First, you need to replace `localhost`, `3306`, `username`, and `password`, which are the respective MySQL database connection properties in the `ballerina.conf` file. You can keep the DATABASE_NAME as it is if you do not want to change the name explicitly.

### Implementation of the Ballerina web service
Ballerina language has built-in support for writing web services. The `service` keyword in Ballerina simply defines a web service. Inside the service block, we can have all the required resources. You can define a resource inside the service. You can implement the business logic inside a resource using Ballerina language syntaxes. The following Ballerina code is the employee data service with resources to add, retrieve, update and delete employee data.

```ballerina
package data_backed_service;

import ballerina/data.sql;
import ballerina/log;
import ballerina/mime;
import ballerina/net.http;

struct Employee {
    string name;
    int age;
    int ssn;
    int employeeId;
}

// Create SQL endpoint to MySQL database
endpoint sql:Client employeeDB {
    database:sql:DB.MYSQL,
    host:"localhost",
    port:3306,
    name:"EMPLOYEE_RECORDS",
    username:"root",
    password:"qwe123",
    options:{maximumPoolSize:5}
};

endpoint http:ServiceEndpoint listener {
    port:9090
};

@http:ServiceConfig {
    basePath:"/records"
}
service<http:Service> employee_data_service bind listener {

    @http:ResourceConfig {
        methods:["POST"],
        path:"/employee/"
    }
    addEmployeeResource(endpoint httpConnection, http:Request request) {
        // Initialize an empty http response message
        http:Response response = {};
        Employee employeeData = {};
        // Extract the data from the request payload
        var requestPayload = request.getJsonPayload();

        match requestPayload {
            json payloadJson => {
                employeeData =? <Employee > payloadJson;
            }
            mime:EntityError err => {
                log:printError(err.message);
            }
        }
        if (employeeData.name == "" || employeeData.age == 0 || employeeData.ssn == 0
            || employeeData.employeeId == 0) {
            response.setStringPayload("Error : json payload should contain
             {name:<string>, age:<int>, ssn:<123456>,employeeId:<int>} ");
            response.statusCode = 400;
            _ = httpConnection -> respond(response);
            return;
        }

        // Invoke insertData function to save data in the MySQL database
        json ret = insertData(employeeData.name, employeeData.age, employeeData.ssn,
            employeeData.employeeId);
        // Send the response back to the client with the employee data
        response.setJsonPayload(ret);
        _ = httpConnection -> respond(response);
    }

    @http:ResourceConfig {
        methods:["GET"],
        path:"/employee/{employeeId}"
    }
    retrieveEmployeeResource(endpoint httpConnection, http:Request request,
    string employeeId) {
        // Initialize an empty http response message
        http:Response response = {};
        // Convert the employeeId string to integer
        var castVal = <int>employeeId;
        match castVal {
            int empID => {
                // Invoke retrieveById function to retrieve data from MySQL database
                var employeeData = retrieveById(empID);
                // Send the response back to the client with the employee data
                response.setJsonPayload(employeeData);
                _ = httpConnection -> respond(response);
            }
            error err => {
                //Check path parameter errors and send bad request message to client
                response.setStringPayload("Error : Please enter a valid employee ID ");
                response.statusCode = 400;
                _ = httpConnection -> respond(response);
            }
        }
    }

    @http:ResourceConfig {
        methods:["PUT"],
        path:"/employee/"
    }
    updateEmployeeResource(endpoint httpConnection, http:Request request) {
        // Initialize an empty http response message
        http:Response response = {};
        Employee employeeData = {};
        var requestPayload = request.getJsonPayload();

        match requestPayload {
            json payloadJson => {
                employeeData =? <Employee > payloadJson;
            }
            mime:EntityError err => {
                log:printError(err.message);
            }
        }
        if (employeeData.name == "" || employeeData.age == 0 || employeeData.ssn == 0
            || employeeData.employeeId == 0) {
            response.setStringPayload("Error : json payload should contain
             {name:<string>, age:<int>, ssn:<123456>,employeeId:<int>} ");
            response.statusCode = 400;
            _ = httpConnection -> respond(response);
            return;
        }

        // Invoke updateData function to update data in MySQL database
        json ret = updateData(employeeData.name, employeeData.age, employeeData.ssn,
            employeeData.employeeId);
        // Send the response back to the client with the employee data
        response.setJsonPayload(ret);
        _ = httpConnection -> respond(response);
    }

    @http:ResourceConfig {
        methods:["DELETE"],
        path:"/employee/{employeeId}"
    }
    deleteEmployeeResource(endpoint httpConnection, http:Request request,
    string employeeId) {
        // Initialize an empty http response message
        http:Response response = {};
        // Convert the employeeId string to integer
        var castVal = <int>employeeId;
        match castVal {
            int empID => {
                // Invoke deleteData function to delete the data from MySQL database
                var deleteStatus = deleteData(empID);
                // Send the response back to the client with the employee data
                response.setJsonPayload(deleteStatus);
                _ = httpConnection -> respond(response);
            }
            error err => {
                //Check path parameter errors and send bad request message to client
                response.setStringPayload("Error : Please enter a valid employee ID ");
                response.statusCode = 400;
                _ = httpConnection -> respond(response);
            }
        }
    }
}

public function insertData(string name, int age, int ssn, int employeeId) returns (json) {

    json updateStatus;
    // Prepare the sql string with employee data as parameters
    sql:Parameter para1 = {sqlType:sql:Type.VARCHAR, value:name};
    sql:Parameter para2 = {sqlType:sql:Type.INTEGER, value:age};
    sql:Parameter para3 = {sqlType:sql:Type.INTEGER, value:ssn};
    sql:Parameter para4 = {sqlType:sql:Type.INTEGER, value:employeeId};
    sql:Parameter[] params = [para1, para2, para3, para4];
    string sqlStr = "INSERT INTO EMPLOYEES (Name, Age, SSN, EmployeeID) VALUES (?,?,?,?)";
    // Insert data to SQL database by invoking update action
    var ret = employeeDB -> update(sqlStr, params);
    match ret {
        int updateRowCount => {
            updateStatus = {"Status":"Data Inserted Successfully"};
        }
        sql:SQLConnectorError err => {
            updateStatus = {"Status":"Data Not Inserted", "Error":err.message};
        }
    }
    return updateStatus;
}

public function retrieveById(int employeeID) returns (json) {

// Prepare the sql string with employee data as parameters
sql:Parameter para1 = {sqlType:sql:Type.INTEGER, value:employeeID};
sql:Parameter[] params = [para1];
string sqlString = "SELECT * FROM EMPLOYEES WHERE EmployeeID = ?";
// Retrieve employee data by invoking select action defined in ballerina sql connector
table dataTable = ? employeeDB -> select(sqlString, params, null);
// Convert the sql data table into JSON using type conversion
var jsonReturnValue = ? <json >dataTable;
return jsonReturnValue;
}

public function updateData(string name, int age, int ssn, int employeeId) returns (json) {
    // Initialize update status as unsuccessful MySQL operation
    json updateStatus = {};

    // Prepare the sql string with employee data as parameters
    sql:Parameter para1 = {sqlType:sql:Type.VARCHAR, value:name};
    sql:Parameter para2 = {sqlType:sql:Type.INTEGER, value:age};
    sql:Parameter para3 = {sqlType:sql:Type.INTEGER, value:ssn};
    sql:Parameter para4 = {sqlType:sql:Type.INTEGER, value:employeeId};
    sql:Parameter[] params = [para1, para2, para3, para4];
    string quer = "UPDATE EMPLOYEES SET Name = ?, Age = ?, SSN = ? WHERE EmployeeID  = ?";
    // Update existing data by invoking update action defined in ballerina sql connector
    var ret = employeeDB -> update(quer, params);
    match ret {
        int updateRowCount => {
            if (updateRowCount > 0) {
                updateStatus = {"Status":"Data Updated Successfully"};
            }
            else {
                updateStatus = {"Status":"Data Not Updated"};
            }
        }
        sql:SQLConnectorError err => {
            updateStatus = {"Status":"Data Not Updated", "Error":err.message};
        }
    }
    return updateStatus;
}

public function deleteData(int employeeID) returns (json) {
    // Initialize update status as unsuccessful MySQL operation
    json updateStatus = {};

    // Prepare the sql string with employee data as parameters
    sql:Parameter para1 = {sqlType:sql:Type.INTEGER, value:employeeID};
    sql:Parameter[] params = [para1];
    string sqlString = "DELETE FROM EMPLOYEES WHERE EmployeeID = ?";
    // Delete existing data by invoking update action defined in ballerina sql connector
    var ret = employeeDB -> update(sqlString, params);
    match ret {
        int updateRowCount => {
            updateStatus = {"Status":"Data Deleted Successfully"};
        }
        sql:SQLConnectorError err => {
            updateStatus = {"Status":"Data Not Deleted", "Error":err.message};
        }
    }
    return updateStatus;
}
```

Please refer to the `src/data_backed_service/employee_db_service.bal` file for the complete implementaion of the employee management web service.


You can implement custom functions in Ballerina that do specific tasks. For this scenario, you need to have functions to deal with the MySQL database.

The `endpoint` keyword in Ballerina refers to a connection with a remote service. In this case, the remote service is a MySQL database. `employeeDB` is the reference name for the SQL endpoint. The endpoint is initialized with an SQL connection. The rest of the code is just preparing SQL queries and executing them by calling the `update` action in the `ballerina/data.sql` package. Finally, the status of the SQL operation is returned as a JSON file.

## Testing 

### Invoking the RESTful service 

You can run the RESTful service that you developed above, in your local environment. You need to have the Ballerina installation on your local machine and simply point to the <ballerina>/bin/ballerina binary to execute all the following steps.  

1. As the first step, you can build a Ballerina executable archive (.balx) of the service that we developed above, using the following command. It points to the directory structure of the service that we developed above and it will create an executable binary out of that. 

```
$ ballerina build data_backed_service
```

2. Once the data_backed_service.balx is created, you can run that with the following command. 

```
$ ballerina run data_backed_service.balx 
```

3. The successful execution of the service should show us the following output. 
```
ballerina: deploying service(s) in 'data_backed_service'
ballerina: started HTTP/WS server connector 0.0.0.0:9090
```

4. You can test the functionality of the employee database management RESTFul service by sending HTTP requests for each database operation. For example, this guide uses the cURL commands to test each operation of employeeService as follows. 

**Add new employee** 
```
curl -v -X POST -d '{"name":"Alice", "age":20,"ssn":123456789,"employeeId":1}' \
"http://localhost:9090/records/employee" -H "Content-Type:application/json"
```

Output:  
```
< HTTP/1.1 200 OK
{"Status":"Data Inserted Successfully"}
```

**Retrieve employee data** 
```
curl -v  "http://localhost:9090/records/employee/1"
```

Output: 
```
< HTTP/1.1 200 OK
[{"EmployeeID":1,"Name":"Alice","Age":20,"SSN":123456789}]
```
**Update an existing employee data** 
```
curl -v -X PUT -d '{"name":"Alice Updated", "age":30,"ssn":123456789,"employeeId":1}' \
"http://localhost:9090/records/employee" -H "Content-Type:application/json"
```

Output: 
```
< HTTP/1.1 200 OK
{"Status":"Data Updated Successfully"}
```

**Delete employee data** 
```
curl -v -X DELETE "http://localhost:9090/records/employee/1"
```

Output:
```
< HTTP/1.1 200 OK
{"Status":"Data Deleted Successfully"}
```

### Writing unit tests 

In Ballerina, the unit test cases should be in the same package inside a file named as `test`. The naming convention should be as follows.
* Test files should contain _test.bal suffix.
* Test functions should contain test prefix.
  * e.g., testAddEmployeeResource()

This guide contains unit test cases in the respective folders. The two test cases are written to test the Employee Data Service and the Database utilities package.

To run the unit tests, go to the sample root directory and run the following command.
```bash
$ ballerina test data_backed_service
```


## Deployment

Once you are done with the development, you can deploy the service using any of the methods that are listed below. 

### Deploying locally
You can deploy the RESTful service that you developed above in your local environment. You can use the Ballerina executable archive (.balx) file that you created above and run it in your local environment as follows. 

```
ballerina run employee_db_service.balx 
```

<<<<<<< HEAD
### <a name="deploying-on-docker"></a> Deploying on Docker

You can run the service that we developed above as a docker container. As Ballerina platform offers native support for running ballerina programs on containers, you just need to put the corresponding docker annotations on your service code. 

- In our employee_data_service, we need to import  `` import ballerinax/docker; `` and use the annotation `` @docker:Config `` as shown below to enable docker image generation during the build time. 

##### employee_db_service.bal
```ballerina
package data_backed_service;

// Other imports
import ballerinax/docker;

// Employee type definition

// sql:Client endpoint definition

@docker:Config {
    registry:"ballerina.guides.io",
    name:"employee_database_service",
    tag:"v1.0"
}

endpoint http:ServiceEndpoint listener {
    port:9090
};

@http:ServiceConfig {
    basePath:"/records"
}
service<http:Service> employee_data_service bind listener {
   
``` 

- Now you can build a Ballerina executable archive (.balx) of the service that we developed above, using the following command. It points to the service file that we developed above and it will create an executable binary out of that. 
This will also create the corresponding docker image using the docker annotations that you have configured above. Navigate to the `<SAMPLE_ROOT>/src/` folder and run the following command.  
  
  ```
  $ballerina build data_backed_service
  
  Run following command to start docker container: 
  docker run -d -p 9090:9090 ballerina.guides.io/employee_database_service:v1.0
  ```
- Once you successfully build the docker image, you can run it with the `` docker run`` command that is shown in the previous step.  

    ```   
    docker run -d -p 9090:9090 ballerina.guides.io/employee_database_service:v1.0
    ```
    Here we run the docker image with flag`` -p <host_port>:<container_port>`` so that we use the host port 9090 and the container port 9090. Therefore you can access the service through the host port. 

- Verify docker container is running with the use of `` $ docker ps``. The status of the docker container should be shown as 'Up'. 
- You can access the service using the same curl commands that we've used above. 
 
    ```
   curl -v -X POST -d '{"name":"Alice", "age":20,"ssn":123456789,"employeeId":1}' \
   "http://localhost:9090/records/employee" -H "Content-Type:application/json"
    ```


### <a name="deploying-on-k8s"></a> Deploying on Kubernetes

- You can run the service that we developed above, on Kubernetes. The Ballerina language offers native support for running a ballerina programs on Kubernetes, 
with the use of Kubernetes annotations that you can include as part of your service code. Also, it will take care of the creation of the docker images. 
So you don't need to explicitly create docker images prior to deploying it on Kubernetes.   

- We need to import `` import ballerinax/kubernetes; `` and use `` @kubernetes `` annotations as shown below to enable kubernetes deployment for the service we developed above. 

##### employee_db_service.bal

```ballerina
package data_backed_service;

// Other imports
import ballerinax/kubernetes;

// Employee type definition

// sql:Client endpoint definition

@kubernetes:Ingress {
    hostname:"ballerina.guides.io",
    name:"ballerina-guides-employee-database-service",
    path:"/"
}

@kubernetes:Service {
    serviceType:"NodePort",
    name:"ballerina-guides-employee-database-service"
}

@kubernetes:Deployment {
    image:"ballerina.guides.io/employee_database_service:v1.0",
    name:"ballerina-guides-employee-database-service"
}

endpoint http:ServiceEndpoint listener {
    port:9090
};

@http:ServiceConfig {
    basePath:"/records"
}
service<http:Service> employee_data_service bind listener { 
        
``` 
- Here we have used ``  @kubernetes:Deployment `` to specify the docker image name which will be created as part of building this service. 
- We have also specified `` @kubernetes:Service {} `` so that it will create a Kubernetes service which will expose the Ballerina service that is running on a Pod.  
- In addition we have used `` @kubernetes:Ingress `` which is the external interface to access your service (with path `` /`` and host name ``ballerina.guides.io``)

- Now you can build a Ballerina executable archive (.balx) of the service that we developed above, using the following command. It points to the service file that we developed above and it will create an executable binary out of that. 
This will also create the corresponding docker image and the Kubernetes artifacts using the Kubernetes annotations that you have configured above.
  
  ```
  $ballerina build data_backed_service
  
  Run following command to deploy kubernetes artifacts:  
  kubectl apply -f ./target/data_backed_service/kubernetes
 
  ```

- You can verify that the docker image that we specified in `` @kubernetes:Deployment `` is created, by using `` docker ps images ``. 
- Also the Kubernetes artifacts related our service, will be generated in `` ./target/data_backed_service/kubernetes``. 
- Now you can create the Kubernetes deployment using:

```
 $ kubectl apply -f ./target/data_backed_service/kubernetes 
   deployment.extensions "ballerina-guides-employee-database-service" created
   ingress.extensions "ballerina-guides-employee-database-service" created
   service "ballerina-guides-employee-database-service" created

```
- You can verify Kubernetes deployment, service and ingress are running properly, by using following Kubernetes commands. 
```
$kubectl get service
$kubectl get deploy
$kubectl get pods
$kubectl get ingress

```

- If everything is successfully deployed, you can invoke the service either via Node port or ingress. 

Node Port:
 
```
 curl -v -X POST -d '{"name":"Alice", "age":20,"ssn":123456789,"employeeId":1}' \
 "http://<Minikube_host_IP>:<Node_Port>/records/employee" -H "Content-Type:application/json"  

```
Ingress:

Add `/etc/hosts` entry to match hostname. 
``` 
127.0.0.1 ballerina.guides.io
```

Access the service 

``` 
 curl -v -X POST -d '{"name":"Alice", "age":20,"ssn":123456789,"employeeId":1}' \
 "http://ballerina.guides.io/records/employee" -H "Content-Type:application/json" 
    
```


## <a name="observability"></a> Observability 

### <a name="logging"></a> Logging
=======
### Deploying on Docker
>>>>>>> 6bf86d71
(Work in progress) 

### Deploying on Kubernetes
(Work in progress) <|MERGE_RESOLUTION|>--- conflicted
+++ resolved
@@ -435,8 +435,7 @@
 ballerina run employee_db_service.balx 
 ```
 
-<<<<<<< HEAD
-### <a name="deploying-on-docker"></a> Deploying on Docker
+### Deploying on Docker
 
 You can run the service that we developed above as a docker container. As Ballerina platform offers native support for running ballerina programs on containers, you just need to put the corresponding docker annotations on your service code. 
 
@@ -495,7 +494,7 @@
     ```
 
 
-### <a name="deploying-on-k8s"></a> Deploying on Kubernetes
+### Deploying on Kubernetes
 
 - You can run the service that we developed above, on Kubernetes. The Ballerina language offers native support for running a ballerina programs on Kubernetes, 
 with the use of Kubernetes annotations that you can include as part of your service code. Also, it will take care of the creation of the docker images. 
@@ -598,16 +597,4 @@
  curl -v -X POST -d '{"name":"Alice", "age":20,"ssn":123456789,"employeeId":1}' \
  "http://ballerina.guides.io/records/employee" -H "Content-Type:application/json" 
     
-```
-
-
-## <a name="observability"></a> Observability 
-
-### <a name="logging"></a> Logging
-=======
-### Deploying on Docker
->>>>>>> 6bf86d71
-(Work in progress) 
-
-### Deploying on Kubernetes
-(Work in progress) +```